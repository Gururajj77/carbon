--- conflicted
+++ resolved
@@ -50,13 +50,8 @@
   "devDependencies": {
     "@carbon/test-utils": "^10.30.0",
     "fs-extra": "^11.0.0",
-<<<<<<< HEAD
-    "rimraf": "^5.0.0",
+    "rimraf": "^6.0.0",
     "sass": "^1.77.7"
-=======
-    "rimraf": "^6.0.0",
-    "sass": "^1.51.0"
->>>>>>> 2820f64b
   },
   "sideEffects": [
     "index.scss",
