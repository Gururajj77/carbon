/**
 * Copyright IBM Corp. 2019, 2024
 *
 * This source code is licensed under the Apache-2.0 license found in the
 * LICENSE file in the root directory of this source tree.
 */

import { classMap } from 'lit/directives/class-map.js';
import { PropertyValues, TemplateResult, html } from 'lit';
import { property, query } from 'lit/decorators.js';
import { prefix } from '../../globals/settings';
import Close16 from '@carbon/icons/es/close/16.js';
import { forEach } from '../../globals/internal/collection-helpers';
import CDSDropdown, { DROPDOWN_KEYBOARD_ACTION } from '../dropdown/dropdown';
import CDSComboBoxItem from './combo-box-item';
import { iconLoader } from '../../globals/internal/icon-loader';
import styles from './combo-box.scss?lit';
import { carbonElement as customElement } from '../../globals/decorators/carbon-element';
import { ifDefined } from 'lit/directives/if-defined.js';
import ifNonEmpty from '../../globals/directives/if-non-empty';

export { DROPDOWN_DIRECTION, DROPDOWN_SIZE } from '../dropdown/dropdown';

/**
 * Combo box.
 *
 * @element cds-combo-box
 * @fires cds-combo-box-beingselected
 *   The custom event fired before a combo box item is selected upon a user gesture.
 *   Cancellation of this event stops changing the user-initiated selection.
 * @fires cds-combo-box-beingtoggled
 *   The custom event fired before the open state of this combo box is toggled upon a user gesture.
 *   Cancellation of this event stops the user-initiated toggling.
 * @fires cds-combo-box-selected - The custom event fired after a combo box item is selected upon a user gesture.
 * @fires cds-combo-box-toggled - The custom event fired after the open state of this combo box is toggled upon a user gesture.
 */
@customElement(`${prefix}-combo-box`)
class CDSComboBox extends CDSDropdown {
  /**
   * The text content that should be set to the `<input>` for filtering.
   */
  protected _filterInputValue = '';

  protected _originalItems: CDSComboBoxItem[] = [];

  protected _shouldTriggerBeFocusable = false;

  /**
   * The `<input>` for filtering.
   */
  @query('input')
  private _filterInputNode!: HTMLInputElement;

  /**
   * The menu containing all selectable items.
   */
  @query('#menu-body')
  private _itemMenu!: HTMLElement;

  /**
   * The selection button.
   */
  @query('#selection-button')
  private _selectionButtonNode!: HTMLElement;

  /**
   * @param item A combo box item.
   * @returns `true` if the given combo box item matches the query text user types.
   */
  protected _testItemWithQueryText(item: CDSComboBoxItem): boolean {
    const raw = this._filterInputNode?.value ?? '';
    const inputValue = raw.trim().toLowerCase();

    const defaultShouldFilterItem = () => true;

    if (typeof this.shouldFilterItem === 'function') {
      return this.shouldFilterItem({
        item,
        inputValue,
        itemToString: (i) => i.textContent ?? '',
      });
    }

    if (typeof this.itemMatches === 'function') {
      return this.itemMatches(item, inputValue);
    }

    return (
      this._defaultItemMatches(item, inputValue) && defaultShouldFilterItem()
    );
  }

  firstUpdated(_changedProperties: PropertyValues) {
    super.firstUpdated(_changedProperties);
    // capture direct light-DOM children only, in author/source order
    this._originalItems = Array.from(
      this.querySelectorAll(
        ':scope > ' + (this.constructor as typeof CDSComboBox).selectorItem
      )
    ) as CDSComboBoxItem[];
  }

  /**
   * The default item matching callback.
   *
   * @param item The combo box item.
   * @param queryText The query text user types.
   * @returns `true` if the given combo box item matches the given query text.
   */
  protected _defaultItemMatches(
    item: CDSComboBoxItem,
    queryText: string
  ): boolean {
    return (
      // eslint-disable-next-line @typescript-eslint/no-non-null-assertion -- https://github.com/carbon-design-system/carbon/issues/20452
      item.textContent!.toLowerCase().indexOf(queryText.toLowerCase()) >= 0
    );
  }

  /**
   * Handles `input` event on the `<input>` for filtering.
   */
  protected async _handleInput() {
    if (this._filterInputValue.length !== 0) {
      this.setAttribute('isClosable', '');
    } else {
      this.removeAttribute('isClosable');
    }

<<<<<<< HEAD
    // lazy-init original list if not set
    if (!this._originalItems || this._originalItems.length === 0) {
      this._originalItems = Array.from(
        this.querySelectorAll(
          (this.constructor as typeof CDSComboBox).selectorItem
        )
      ) as CDSComboBoxItem[];
    }

    const raw = this._filterInputNode?.value ?? '';
    const hasInput = Boolean(raw);
    const visible = hasInput
      ? this._originalItems.filter((it) => this._testItemWithQueryText(it))
      : [...this._originalItems];

    // Rebuild the visible menu, preserving element instances
    // assume `visible` is defined as an array of CDSComboBoxItem that matched
    if (this._itemMenu) {
      // remove any current item nodes inside the menu
      const existing = Array.from(
        this._itemMenu.querySelectorAll(
          (this.constructor as typeof CDSComboBox).selectorItem
        )
      );
      existing.forEach((n) => n.remove());

      // append visible nodes in the original author order
      const visibleSet = new Set(visible);
      this._originalItems.forEach((node) => {
        if (visibleSet.has(node)) {
          this._itemMenu.appendChild(node);
=======
    const items = this.querySelectorAll(
      (this.constructor as typeof CDSComboBox).selectorItem
    );
    const index = !this._filterInputNode.value
      ? -1
      : findIndex(items, this._testItemWithQueryText, this);
    forEach(items, (item, i) => {
      if (i === index) {
        const menuRect = this._itemMenu?.getBoundingClientRect();
        const itemRect = item.getBoundingClientRect();

        if (menuRect && itemRect) {
          const isViewable =
            // eslint-disable-next-line @typescript-eslint/no-non-null-assertion -- https://github.com/carbon-design-system/carbon/issues/20452
            menuRect!.top <= itemRect?.top &&
            // eslint-disable-next-line @typescript-eslint/no-non-null-assertion -- https://github.com/carbon-design-system/carbon/issues/20452
            itemRect?.bottom <= menuRect?.top + this._itemMenu!.clientHeight;
          if (!isViewable) {
            const scrollTop = itemRect?.top - menuRect?.top;
            const scrollBot = itemRect?.bottom - menuRect?.bottom;

            if (Math.abs(scrollTop) < Math.abs(scrollBot)) {
              // eslint-disable-next-line @typescript-eslint/no-non-null-assertion -- https://github.com/carbon-design-system/carbon/issues/20452
              this._itemMenu!.scrollTop += scrollTop;
            } else {
              // eslint-disable-next-line @typescript-eslint/no-non-null-assertion -- https://github.com/carbon-design-system/carbon/issues/20452
              this._itemMenu!.scrollTop += scrollBot;
            }
          }
>>>>>>> c19ce06e
        }
      });
    }

    // highlight first visible item
    visible.forEach((node, i) => {
      node.highlighted = i === 0;
      if (i === 0 && this._itemMenu) {
        node.scrollIntoView({ behavior: 'smooth', block: 'nearest' });
      }
    });

    // preserve input selection/focus across update
    const inputNode = this._filterInputNode;
    const selStart = inputNode?.selectionStart ?? 0;
    const selEnd = inputNode?.selectionEnd ?? 0;

    this._filterInputValue = raw;
    this.open = true;
    this.requestUpdate();

    await this.updateComplete;

    if (inputNode) {
      inputNode.focus();
      try {
        inputNode.setSelectionRange(selStart, selEnd);
      } catch {
        // ignore selection failure on some platforms
      }
    }
  }

  protected _handleClickInner(event: MouseEvent) {
    // eslint-disable-next-line @typescript-eslint/no-explicit-any -- https://github.com/carbon-design-system/carbon/issues/20452
    const { target } = event as any;
    if (this._selectionButtonNode?.contains(target)) {
      this._handleUserInitiatedClearInput();
    } else {
      super._handleClickInner(event);
    }
  }

  protected _handleKeypressInner(event: KeyboardEvent) {
    const { key } = event;
    const action = (this.constructor as typeof CDSDropdown).getAction(key);
    const { TRIGGERING } = DROPDOWN_KEYBOARD_ACTION;
    if (
      this._selectionButtonNode?.contains(event.target as Node) &&
      // Space key should be handled by `<input>` unless "clear selection" button has focus
      (action === TRIGGERING || key === ' ')
    ) {
      this._handleUserInitiatedClearInput();
    } else {
      super._handleKeypressInner(event);
    }
  }

  /**
   * Handles user-initiated clearing the `<input>` for filtering.
   */
  protected _handleUserInitiatedClearInput() {
    forEach(
      this.querySelectorAll(
        (this.constructor as typeof CDSComboBox).selectorItem
      ),
      (item) => {
        (item as CDSComboBoxItem).highlighted = false;
      }
    );
    this._filterInputValue = '';
    this._filterInputNode.focus();
    this._handleUserInitiatedSelectItem();
  }

  protected _handleUserInitiatedSelectItem(item?: CDSComboBoxItem) {
    if (item && !this._selectionShouldChange(item)) {
      // Escape hatch for `shouldUpdate()` logic that updates `._filterInputValue()` when selection changes,
      // given we want to update the `<input>` and close the dropdown even if selection doesn't update.
      // Use case:
      // 1. Select the 2nd item in combo box drop down
      // 2. Type some text in the `<input>`
      // 3. Re-select the 2nd item in combo box drop down,
      //    the `<input>` has to updated with the 2nd item and the dropdown should be closed,
      //    even if there is no change in the selected value
      this._filterInputValue = item.textContent || '';
      this.open = false;
      this.requestUpdate();
    }
    super._handleUserInitiatedSelectItem(item);
  }

  protected _selectionDidChange(itemToSelect?: CDSComboBoxItem) {
    this.value = !itemToSelect ? '' : itemToSelect.value;
    forEach(
      this.querySelectorAll(
        (this.constructor as typeof CDSDropdown).selectorItemSelected
      ),
      (item) => {
        (item as CDSComboBoxItem).selected = false;
        item.setAttribute('aria-selected', 'false');
      }
    );
    if (itemToSelect) {
      itemToSelect.selected = true;
      itemToSelect.setAttribute('aria-selected', 'true');
    }
    this._handleUserInitiatedToggle(false);
  }

  protected _renderLabel(): TemplateResult {
    const {
      disabled,
      inputLabel,
      label,
      open,
      readOnly,
      value,
      _activeDescendant: activeDescendant,
      _filterInputValue: filterInputValue,
      _handleInput: handleInput,
    } = this;

    const inputClasses = classMap({
      [`${prefix}--text-input`]: true,
      [`${prefix}--text-input--empty`]: !value,
    });

    let activeDescendantFallback: string | undefined;
    if (open && !activeDescendant) {
      const constructor = this.constructor as typeof CDSDropdown;
      const items = this.querySelectorAll(constructor.selectorItem);
      activeDescendantFallback = items[0]?.id;
    }

    return html`
      <input
        id="trigger-button"
        class="${inputClasses}"
        ?disabled=${disabled}
        placeholder="${label}"
        .value=${filterInputValue}
        role="combobox"
        aria-label="${ifNonEmpty(inputLabel)}"
        aria-controls="menu-body"
        aria-haspopup="listbox"
        aria-autocomplete="list"
        aria-expanded="${String(open)}"
        aria-activedescendant="${ifDefined(
          open ? (activeDescendant ?? activeDescendantFallback) : ''
        )}"
        ?readonly=${readOnly}
        @input=${handleInput} />
    `;
  }

  // eslint-disable-next-line   @typescript-eslint/no-invalid-void-type -- https://github.com/carbon-design-system/carbon/issues/20452
  protected _renderFollowingLabel(): TemplateResult | void {
    const { clearSelectionLabel, _filterInputValue: filterInputValue } = this;

    if (filterInputValue.length != 0) {
      this.setAttribute('isClosable', '');
    } else {
      this.removeAttribute('isClosable');
    }

    return filterInputValue.length === 0
      ? undefined
      : html`
          <div
            id="selection-button"
            role="button"
            class="${prefix}--list-box__selection"
            tabindex="0"
            title="${clearSelectionLabel}">
            ${iconLoader(Close16, { 'aria-label': clearSelectionLabel })}
          </div>
        `;
  }

  /**
   * The `aria-label` attribute for the icon to clear selection.
   */
  @property({ attribute: 'clear-selection-label' })
  clearSelectionLabel = 'Clear selection';

  /**
   * The `aria-label` attribute for the `<input>` for filtering.
   */
  @property({ attribute: 'input-label' })
  inputLabel = '';

  /**
   * The custom item matching callback.
   */
  @property({ attribute: false })
  itemMatches!: (item: CDSComboBoxItem, queryText: string) => boolean;

  /**
   * Specify your own filtering logic by passing a `shouldFilterItem` function.
   * The function receives the current input value and each item, and should
   * return `true` if the item should be displayed or `false` if it should be filtered out.
   *
   * This property will be ignored if the `typeahead` prop is enabled.
   */
  @property({ attribute: false })
  shouldFilterItem?: (opts: {
    item: CDSComboBoxItem;
    inputValue: string;
    itemToString?: (item: CDSComboBoxItem) => string;
  }) => boolean;

  shouldUpdate(changedProperties) {
    super.shouldUpdate(changedProperties);
    const { _selectedItemContent: selectedItemContent } = this;
    if (selectedItemContent && changedProperties.has('value')) {
      this._filterInputValue = selectedItemContent?.textContent || '';
    }
    return true;
  }

  updated(changedProperties) {
    super.updated(changedProperties);
    const { _listBoxNode: listBoxNode } = this;
    if (listBoxNode) {
      listBoxNode.classList.add(`${prefix}--combo-box`);
    }
  }

  // For combo box, open/selection with space key is disabled given the input box should take it over
  static TRIGGER_KEYS = new Set(['Enter']);

  /**
   * A selector that will return highlighted items.
   */
  static get selectorItemHighlighted() {
    return `${prefix}-combo-box-item[highlighted]`;
  }

  /**
   * A selector that will return combo box items.
   */
  static get selectorItem() {
    return `${prefix}-combo-box-item`;
  }

  /**
   * A selector that will return selected items.
   */
  static get selectorItemSelected() {
    return `${prefix}-combo-box-item[selected]`;
  }

  /**
   * The name of the custom event fired before this combo box item is being toggled upon a user gesture.
   * Cancellation of this event stops the user-initiated action of toggling this combo box item.
   */
  static get eventBeforeToggle() {
    return `${prefix}-combo-box-beingtoggled`;
  }

  /**
   * The name of the custom event fired after this combo box item is toggled upon a user gesture.
   */
  static get eventToggle() {
    return `${prefix}-combo-box-toggled`;
  }

  /**
   * The name of the custom event fired before a combo box item is selected upon a user gesture.
   * Cancellation of this event stops changing the user-initiated selection.
   */
  static get eventBeforeSelect() {
    return `${prefix}-combo-box-beingselected`;
  }

  /**
   * The name of the custom event fired after a a combo box item is selected upon a user gesture.
   */
  static get eventSelect() {
    return `${prefix}-combo-box-selected`;
  }

  static styles = styles;
}

export default CDSComboBox;<|MERGE_RESOLUTION|>--- conflicted
+++ resolved
@@ -127,7 +127,6 @@
       this.removeAttribute('isClosable');
     }
 
-<<<<<<< HEAD
     // lazy-init original list if not set
     if (!this._originalItems || this._originalItems.length === 0) {
       this._originalItems = Array.from(
@@ -159,37 +158,6 @@
       this._originalItems.forEach((node) => {
         if (visibleSet.has(node)) {
           this._itemMenu.appendChild(node);
-=======
-    const items = this.querySelectorAll(
-      (this.constructor as typeof CDSComboBox).selectorItem
-    );
-    const index = !this._filterInputNode.value
-      ? -1
-      : findIndex(items, this._testItemWithQueryText, this);
-    forEach(items, (item, i) => {
-      if (i === index) {
-        const menuRect = this._itemMenu?.getBoundingClientRect();
-        const itemRect = item.getBoundingClientRect();
-
-        if (menuRect && itemRect) {
-          const isViewable =
-            // eslint-disable-next-line @typescript-eslint/no-non-null-assertion -- https://github.com/carbon-design-system/carbon/issues/20452
-            menuRect!.top <= itemRect?.top &&
-            // eslint-disable-next-line @typescript-eslint/no-non-null-assertion -- https://github.com/carbon-design-system/carbon/issues/20452
-            itemRect?.bottom <= menuRect?.top + this._itemMenu!.clientHeight;
-          if (!isViewable) {
-            const scrollTop = itemRect?.top - menuRect?.top;
-            const scrollBot = itemRect?.bottom - menuRect?.bottom;
-
-            if (Math.abs(scrollTop) < Math.abs(scrollBot)) {
-              // eslint-disable-next-line @typescript-eslint/no-non-null-assertion -- https://github.com/carbon-design-system/carbon/issues/20452
-              this._itemMenu!.scrollTop += scrollTop;
-            } else {
-              // eslint-disable-next-line @typescript-eslint/no-non-null-assertion -- https://github.com/carbon-design-system/carbon/issues/20452
-              this._itemMenu!.scrollTop += scrollBot;
-            }
-          }
->>>>>>> c19ce06e
         }
       });
     }
