/**
 * Copyright IBM Corp. 2016, 2023
 *
 * This source code is licensed under the Apache-2.0 license found in the
 * LICENSE file in the root directory of this source tree.
 */

import React, { useEffect, useRef, useState } from 'react';
import { action } from '@storybook/addon-actions';

import { WithLayer } from '../../../.storybook/templates/WithLayer';
import mdx from './MultiSelect.mdx';

import MultiSelect from '.';
import FilterableMultiSelect from './FilterableMultiSelect';
import Button from '../Button';
import ButtonSet from '../ButtonSet';
import { AILabel, AILabelContent, AILabelActions } from '../AILabel';
import { IconButton } from '../IconButton';
import { View, FolderOpen, Folders } from '@carbon/icons-react';
import { Tabs, Tab, TabList, TabPanels, TabPanel } from '@carbon/react';

export default {
  title: 'Components/MultiSelect',
  component: MultiSelect,
  subcomponents: {
    FilterableMultiSelect,
  },
  argTypes: {
    size: {
      options: ['sm', 'md', 'lg'],
      control: { type: 'select' },
    },
    downshiftProps: {
      table: { disable: true },
    },
    compareItems: {
      table: { disable: true },
    },
    sortItems: {
      table: { disable: true },
    },
    initialSelectedItems: {
      table: { disable: true },
    },
    id: {
      table: { disable: true },
    },
    items: {
      table: { disable: true },
    },
    light: {
      table: {
        disable: true,
      },
    },
    locale: {
      table: { disable: true },
    },
    onChange: {
      table: { disable: true },
    },
    onMenuChange: {
      table: { disable: true },
    },
    itemToElement: {
      table: { disable: true },
    },
    itemToString: {
      table: { disable: true },
    },
    selectedItems: {
      table: { disable: true },
    },
    open: {
      table: { disable: true },
    },
    titleText: {
      table: { disable: true },
    },
    translateWithId: {
      table: { disable: true },
    },
  },
  parameters: {
    docs: {
      page: mdx,
    },
  },
};

const items = [
  {
    id: 'downshift-1-item-0',
    text: 'Option 1',
  },
  {
    id: 'downshift-1-item-1',
    text: 'Option 2',
  },
  {
    id: 'downshift-1-item-2',
    text: 'Option 3 - a disabled item',
    disabled: true,
  },
  {
    id: 'downshift-1-item-3',
    text: 'Option 4',
  },
  {
    id: 'downshift-1-item-4',
    text: 'An example option that is really long to show what should be done to handle long text',
  },
  {
    id: 'downshift-1-item-5',
    text: 'Option 5',
  },
];

export const Playground = (args) => {
  const ref = useRef();
  useEffect(() => {
    ref?.current?.scrollIntoView({ block: 'center', inline: 'center' });
  });
  return (
    <div style={{ width: '5000px', height: '5000px' }}>
      <div
        style={{
          position: 'absolute',
          top: '2500px',
          left: '2500px',
          width: 300,
        }}>
        <MultiSelect
          label="Multiselect Label"
          id="carbon-multiselect-example"
          titleText="Multiselect title"
          helperText="This is helper text"
          items={items}
          itemToString={(item) => (item ? item.text : '')}
          selectionFeedback="top-after-reopen"
          ref={ref}
          {...args}
        />
      </div>
    </div>
  );
};

Playground.args = {
  size: 'md',
  autoAlign: false,
  type: 'default',
  titleText: 'This is a MultiSelect Title',
  disabled: false,
  hideLabel: false,
  invalid: false,
  warn: false,
  open: false,
  warnText: 'whoopsie!',
  invalidText: 'whoopsie!',
  label: 'This is a label',
  clearSelectionDescription: 'Total items selected: ',
  useTitleInItem: false,
  clearSelectionText: 'To clear selection, press Delete or Backspace,',
  selectAll: false,
  selectAllItemText: 'All options',
};

Playground.argTypes = {
  selectionFeedback: {
    options: ['top', 'fixed', 'top-after-reopen'],
    control: { type: 'select' },
  },
  size: {
    options: ['sm', 'md', 'lg'],
    control: { type: 'select' },
  },
  direction: {
    options: ['top', 'bottom'],
    control: { type: 'radio' },
  },
  type: {
    options: ['inline', 'default'],
    control: { type: 'radio' },
  },
  titleText: {
    control: {
      type: 'text',
    },
  },
  disabled: {
    control: {
      type: 'boolean',
    },
  },
  hideLabel: {
    control: {
      type: 'boolean',
    },
  },
  invalid: {
    control: {
      type: 'boolean',
    },
  },
  warn: {
    control: {
      type: 'boolean',
    },
  },
  warnText: {
    control: {
      type: 'text',
    },
  },
  invalidText: {
    control: {
      type: 'text',
    },
  },
  label: {
    control: {
      type: 'text',
    },
  },
  clearSelectionDescription: {
    control: {
      type: 'text',
    },
  },
  useTitleInItem: {
    control: {
      type: 'text',
    },
  },
  clearSelectionText: {
    control: {
      type: 'text',
    },
  },
  readOnly: {
    control: { type: 'boolean' },
  },
};

export const Default = () => {
  return (
    <div
      style={{
        width: 300,
      }}>
      <MultiSelect
        label="Multiselect Label"
        id="carbon-multiselect-example"
        titleText="Multiselect title"
        helperText="This is helper text"
        items={items}
        itemToString={(item) => (item ? item.text : '')}
        selectionFeedback="top-after-reopen"
      />
    </div>
  );
};

export const WithInitialSelectedItems = () => {
  return (
    <div
      style={{
        width: 300,
      }}>
      <MultiSelect
        label="Multiselect Label"
        id="carbon-multiselect-example-2"
        titleText="Multiselect title"
        helperText="This is helper text"
        items={items}
        itemToString={(item) => (item ? item.text : '')}
        initialSelectedItems={[items[0], items[1]]}
        selectionFeedback="top-after-reopen"
      />
    </div>
  );
};

export const Filterable = (args) => {
  return (
    <div
      style={{
        width: 300,
      }}>
      <FilterableMultiSelect
        id="carbon-multiselect-example-3"
        titleText="Multiselect title"
        helperText="This is helper text"
        items={items}
        itemToString={(item) => (item ? item.text : '')}
        selectionFeedback="top-after-reopen"
        {...args}
      />
    </div>
  );
};

Filterable.argTypes = {
  onChange: {
    action: 'onChange',
  },
};

export const WithLayerMultiSelect = () => (
  <WithLayer>
    {(layer) => (
      <div style={{ width: 300 }}>
        <MultiSelect
          label="Multiselect Label"
          id={`carbon-multiselect-example-${layer}`}
          titleText="Multiselect title"
          helperText="This is helper text"
          items={items}
          itemToString={(item) => (item ? item.text : '')}
          selectionFeedback="top-after-reopen"
        />
      </div>
    )}
  </WithLayer>
);

export const _FilterableWithLayer = () => (
  <WithLayer>
    {(layer) => (
      <div style={{ width: 300 }}>
        <FilterableMultiSelect
          id={`carbon-multiselect-example-${layer}`}
          titleText="Multiselect title"
          helperText="This is helper text"
          items={items}
          itemToString={(item) => (item ? item.text : '')}
          selectionFeedback="top-after-reopen"
        />
      </div>
    )}
  </WithLayer>
);

export const _Controlled = () => {
  const [selectedItems, setSelectedItems] = useState(
    items.filter((item) => item.id === 'downshift-1-item-0')
  );

  const onSelectionChanged = (value) => {
    action('changed items')(value);
    setSelectedItems(value);
  };

  return (
    <div style={{ width: 300 }}>
      <MultiSelect
        id="carbon-multiselect-example-controlled"
        titleText="Multiselect title"
        label="Multiselect label"
        items={items}
        selectedItems={selectedItems}
        onChange={(data) => onSelectionChanged(data.selectedItems)}
        itemToString={(item) => (item ? item.text : '')}
        selectionFeedback="top-after-reopen"
      />
      <br />
      <ButtonSet>
        <Button
          id="all"
          onClick={() =>
            setSelectedItems(items.filter((item) => !item.disabled))
          }>
          Select all
        </Button>
        <Button
          id="clear"
          kind="secondary"
          onClick={() => setSelectedItems([])}>
          Clear
        </Button>
      </ButtonSet>
    </div>
  );
};

<<<<<<< HEAD
export const SelectAll = () => {
  const [label, setLabel] = useState('Choose options');

  const onChange = (value) => {
    if (value.selectedItems.length == 1) {
      setLabel('Option selected');
    } else if (value.selectedItems.length > 1) {
      setLabel('Options selected');
    } else {
      setLabel('Choose options');
    }
  };

  return (
    <div style={{ width: 300 }}>
      <MultiSelect
        label={label}
        id="carbon-multiselect-example"
        titleText="Multiselect title"
        helperText="This is helper text"
        items={[
          {
            id: 'downshift-1-item-0',
            text: 'Editor',
          },
          {
            id: 'downshift-1-item-1',
            text: 'Owner',
          },
          {
            id: 'downshift-1-item-2',
            text: 'Uploader',
          },
          {
            id: 'downshift-1-item-3',
            text: 'Reader - a disabled item',
            disabled: true,
          },
          {
            id: 'select-all',
            text: 'All roles',
            isSelectAll: true,
          },
        ]}
        itemToString={(item) => (item ? item.text : '')}
        selectionFeedback="top-after-reopen"
        onChange={onChange}
        selectAllItemText="All roles"
      />
    </div>
  );
};
export const _ExperimentalAutoAlign = () => {
=======
const aiLabel = (
  <AILabel className="slug-container">
    <AILabelContent>
      <div>
        <p className="secondary">AI Explained</p>
        <h1>84%</h1>
        <p className="secondary bold">Confidence score</p>
        <p className="secondary">
          Lorem ipsum dolor sit amet, di os consectetur adipiscing elit, sed do
          eiusmod tempor incididunt ut fsil labore et dolore magna aliqua.
        </p>
        <hr />
        <p className="secondary">Model type</p>
        <p className="bold">Foundation model</p>
      </div>
      <AILabelActions>
        <IconButton kind="ghost" label="View">
          <View />
        </IconButton>
        <IconButton kind="ghost" label="Open Folder">
          <FolderOpen />
        </IconButton>
        <IconButton kind="ghost" label="Folders">
          <Folders />
        </IconButton>
        <Button>View details</Button>
      </AILabelActions>
    </AILabelContent>
  </AILabel>
);

export const withAILabel = () => (
  <div style={{ width: 400 }}>
    <MultiSelect
      label="Multiselect Label"
      id="carbon-multiselect-example"
      titleText="Multiselect title"
      helperText="This is helper text"
      items={items}
      itemToString={(item) => (item ? item.text : '')}
      selectionFeedback="top-after-reopen"
      slug={aiLabel}
    />
  </div>
);

export const FilterableWithAILabel = () => (
  <div style={{ width: 400 }}>
    <FilterableMultiSelect
      label="Multiselect Label"
      id="carbon-multiselect-example"
      titleText="Multiselect title"
      helperText="This is helper text"
      items={items}
      itemToString={(item) => (item ? item.text : '')}
      selectionFeedback="top-after-reopen"
      slug={aiLabel}
    />
  </div>
);

export const ExperimentalAutoAlign = () => {
>>>>>>> e93167f2
  const ref = useRef();
  useEffect(() => {
    ref?.current?.scrollIntoView({ block: 'center', inline: 'center' });
  });
  return (
    <div style={{ width: '5000px', height: '5000px' }}>
      <div
        style={{
          position: 'absolute',
          top: '2500px',
          left: '2500px',
          width: 300,
        }}>
        <MultiSelect
          label="Multiselect Label"
          id="carbon-multiselect-example"
          titleText="Multiselect title"
          helperText="This is helper text"
          items={items}
          itemToString={(item) => (item ? item.text : '')}
          selectionFeedback="top-after-reopen"
          ref={ref}
          autoAlign
        />
      </div>
    </div>
  );
};<|MERGE_RESOLUTION|>--- conflicted
+++ resolved
@@ -385,7 +385,6 @@
   );
 };
 
-<<<<<<< HEAD
 export const SelectAll = () => {
   const [label, setLabel] = useState('Choose options');
 
@@ -438,8 +437,7 @@
     </div>
   );
 };
-export const _ExperimentalAutoAlign = () => {
-=======
+
 const aiLabel = (
   <AILabel className="slug-container">
     <AILabelContent>
@@ -502,7 +500,6 @@
 );
 
 export const ExperimentalAutoAlign = () => {
->>>>>>> e93167f2
   const ref = useRef();
   useEffect(() => {
     ref?.current?.scrollIntoView({ block: 'center', inline: 'center' });
