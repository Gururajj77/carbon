--- conflicted
+++ resolved
@@ -58,13 +58,8 @@
     "cssnano": "^7.0.0",
     "postcss": "^8.4.14",
     "postcss-flexbugs-fixes": "^5.0.2",
-<<<<<<< HEAD
-    "rimraf": "^5.0.0",
+    "rimraf": "^6.0.0",
     "sass": "^1.77.7"
-=======
-    "rimraf": "^6.0.0",
-    "sass": "^1.51.0"
->>>>>>> 2820f64b
   },
   "sideEffects": [
     "index.scss",
