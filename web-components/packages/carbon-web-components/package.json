--- conflicted
+++ resolved
@@ -1,10 +1,6 @@
 {
   "name": "@carbon/web-components",
-<<<<<<< HEAD
-  "version": "2.0.0-rc.0",
-=======
   "version": "2.0.0-rc.2",
->>>>>>> adcb858c
   "publishConfig": {
     "access": "public"
   },
