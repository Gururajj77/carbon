<meta
  name="keywords"
  content="IBM, design, system, Carbon, design system, Bluemix, styleguide, style, guide, components, library, pattern, kit, component, cloud, Web Components, Custom Elements" />
<meta
  name="description"
  content="This is the Custom Elements implementation of the Carbon Design System. Carbon is a series of individual styles and components, that when combined make beautiful, intuitive designs." />

<!-- Open Graph -->
<meta property="og:title" content="Carbon Custom Elements" />
<meta property="og:site_name" content="Carbon Custom Elements" />
<meta
  property="og:description"
  content="This is the Custom Elements implementation of the Carbon Design System. Carbon is a series of individual styles and components, that when combined make beautiful, intuitive designs." />
<meta
  property="og:url"
  content="https://github.com/carbon-design-system/carbon-for-ibm-dotcom/tree/main/packages/carbon-web-components" />

<!-- Social -->
<meta name="twitter:card" content="summary_large_image" />
<meta name="twitter:image:alt" content="Carbon Design System" />
<meta name="twitter:site" content="@_carbondesign" />

<!-- Storybook override -->
<script>
<<<<<<< HEAD
    setTimeout(function () {
      document.title = 'Carbon Web Components';
    }, 1000);
</script>

<style>

  body div[data-item-id='data-table--overview'],
  body div[data-item-id='list--overview'],
  body div[data-item-id='notification--overview'],
  body div[data-item-id='tile--overview']
   {
    display: none;
=======
  document.title = 'Carbon Web Components';
</script>

<footer>
  <c4d-footer-container disable-locale-button="true" size="micro" />
</footer>

<script
  type="module"
  src="https://1.www.s81c.com/common/carbon-for-ibm-dotcom/tag/latest/footer.min.js"></script>

<style type="text/css">
  footer {
    position: absolute;
    bottom: 0;
    width: 100%;
    z-index: 99999;
  }

  #root > div {
    height: calc(100vh - 48px);
  }

  /* This style is required because of the compliance footer in smaller screens */
  @media (max-width: 738px) {
    #root > div {
      height: calc(100vh - 361px);
    }
>>>>>>> 5640f3eb
  }
</style><|MERGE_RESOLUTION|>--- conflicted
+++ resolved
@@ -22,23 +22,19 @@
 
 <!-- Storybook override -->
 <script>
-<<<<<<< HEAD
-    setTimeout(function () {
-      document.title = 'Carbon Web Components';
-    }, 1000);
+  setTimeout(function () {
+    document.title = 'Carbon Web Components';
+  }, 1000);
 </script>
 
 <style>
-
   body div[data-item-id='data-table--overview'],
   body div[data-item-id='list--overview'],
   body div[data-item-id='notification--overview'],
-  body div[data-item-id='tile--overview']
-   {
+  body div[data-item-id='tile--overview'] {
     display: none;
-=======
-  document.title = 'Carbon Web Components';
-</script>
+  }
+</style>
 
 <footer>
   <c4d-footer-container disable-locale-button="true" size="micro" />
@@ -65,6 +61,5 @@
     #root > div {
       height: calc(100vh - 361px);
     }
->>>>>>> 5640f3eb
   }
 </style>