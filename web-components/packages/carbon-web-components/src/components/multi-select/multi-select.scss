--- conflicted
+++ resolved
@@ -48,7 +48,6 @@
   }
 }
 
-<<<<<<< HEAD
   .#{$prefix}--tag--disabled {
     @extend .#{$prefix}--tag--disabled;
   }
@@ -58,13 +57,10 @@
   }
 }
 
-=======
->>>>>>> 3f4c438f
 :host(#{$prefix}-multi-select[filterable])
   .#{$prefix}--list-box__field:focus-within {
   outline: 2px solid $focus;
   outline-offset: -2px;
-<<<<<<< HEAD
 }
 
 :host(#{$prefix}-multi-select[direction='top']) {
@@ -83,8 +79,6 @@
   .#{$prefix}--form__helper-text {
     color: $text-error;
   }
-=======
->>>>>>> 3f4c438f
 }
 
 :host(#{$prefix}-multi-select[type='inline']) {
@@ -130,13 +124,8 @@
   }
 }
 
-<<<<<<< HEAD
 :host(#{$prefix}-multi-select-item:hover) {
   background-color: $layer-hover;
-=======
-:host(#{$prefix}-multi-select-item[filtered]) {
-  display: none;
->>>>>>> 3f4c438f
 }
 
 :host(#{$prefix}-multi-select-item[filtered]) {
