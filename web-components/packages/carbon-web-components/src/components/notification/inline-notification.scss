--- conflicted
+++ resolved
@@ -126,11 +126,7 @@
       .#{$prefix}--inline-notification--warning-alt;
   }
 
-<<<<<<< HEAD
   /* TODO: Remove this once the following issue with icon fill is resolved:
-=======
-  /* TODO: Remove this once the following issue with icon fill is resolved: 
->>>>>>> a4faa1fc
   ** https://github.com/carbon-design-system/carbon/issues/13616
   */
   .#{$prefix}--inline-notification__icon path[data-icon-path='inner-path'] {
