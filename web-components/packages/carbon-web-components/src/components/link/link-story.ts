/**
 * @license
 *
 * Copyright IBM Corp. 2019, 2023
 *
 * This source code is licensed under the Apache-2.0 license found in the
 * LICENSE file in the root directory of this source tree.
 */

import { html } from 'lit';
import { ifDefined } from 'lit/directives/if-defined.js';
import { action } from '@storybook/addon-actions';
import { boolean, select } from '@storybook/addon-knobs';
// Below path will be there when an application installs `@carbon/web-components` package.
// In our dev env, we auto-generate the file and re-map below path to to point to the generated file.
// @ts-ignore
import { prefix } from '../../globals/settings';
import Download16 from '@carbon/web-components/es/icons/download/16';
import textNullable from '../../../.storybook/knob-text-nullable';
import { LINK_SIZE } from './link';
import storyDocs from './link-story.mdx';

const sizes = {
  [`Small size (${LINK_SIZE.SMALL})`]: LINK_SIZE.SMALL,
<<<<<<< HEAD
  [`Regular size (${LINK_SIZE.REGULAR})`]: LINK_SIZE.REGULAR,
=======
  [`Medium size (${LINK_SIZE.MEDIUM})`]: LINK_SIZE.MEDIUM,
>>>>>>> a4faa1fc
  [`Large size (${LINK_SIZE.LARGE})`]: LINK_SIZE.LARGE,
};

export const Default = () => {
  return html` <cds-link href="#"> Link </cds-link> `;
};

Default.storyName = 'Default';

export const Inline = () => {
  return html`
    <cds-link inline href="#"
      >Lorem ipsum dolor sit amet, consectetur adipiscing elit.</cds-link
    >
    <p>
      Ut facilisis semper lorem in aliquet. Aliquam accumsan ante justo, vitae
      fringilla eros vehicula id. Ut at enim quis libero pharetra ullamcorper.
      Maecenas feugiat sodales arcu ut porttitor. In blandit ultricies est.
      Vivamus risus massa, cursus eu tellus sed, sagittis commodo nunc.
      <cds-link inline href="#"
        >Maecenas nunc mauris, consequat quis mauris sit amet,</cds-link
      >
      finibus suscipit nunc. Phasellus ex quam, placerat quis tempus sit amet,
      pretium nec sem. Etiam dictum scelerisque mauris, blandit ultrices erat
      pellentesque id. Quisque venenatis purus sit amet sodales condimentum.
      Duis at tincidunt orci. Ut velit ipsum, lacinia at ex quis, aliquet
      rhoncus purus. Praesent et scelerisque ligula.
    </p>
  `;
};

export const pairedWithIcon = (args) => {
  const {
    disabled,
    download,
    href,
    hreflang,
    linkRole,
    ping,
    rel,
    size,
    target,
    type,
    onClick,
  } = args?.[`${prefix}-link`] ?? {};
  return html`
    <cds-link
      ?disabled="${disabled}"
      download="${ifDefined(download)}"
      href="${ifDefined(href)}"
      hreflang="${ifDefined(hreflang)}"
      link-role="${ifDefined(linkRole)}"
      ping="${ifDefined(ping)}"
      rel="${ifDefined(rel)}"
      size="${ifDefined(size)}"
      target="${ifDefined(target)}"
      type="${ifDefined(type)}"
      @click="${onClick}">
      Download ${Download16({ slot: 'icon' })}
    </cds-link>
  `;
};

export const Playground = (args) => {
  const { disabled, inline, visited, href, size } =
    args?.[`${prefix}-link`] ?? {};
  return html`
    <cds-link
      ?disabled="${disabled}"
      href="${ifDefined(href)}"
      size="${ifDefined(size)}"
      ?inline="${inline}"
      ?visited="${visited}">
      Link
    </cds-link>
  `;
};

Playground.story = {
  parameters: {
    ...storyDocs.parameters,
    knobs: {
      [`${prefix}-link`]: () => ({
        disabled: boolean('Disabled (disabled)', false),
        href: textNullable('Link href (href)', 'https://example.com/'),
        inline: boolean('Inline (inline)', false),
<<<<<<< HEAD
        size: select('Link size (size)', sizes, LINK_SIZE.REGULAR),
=======
        size: select('Link size (size)', sizes, LINK_SIZE.MEDIUM),
>>>>>>> a4faa1fc
        visited: boolean('Visited (visited)', false),
        onClick: action('click'),
      }),
    },
  },
};

export default {
  title: 'Components/Link',
  parameters: {
    ...storyDocs.parameters,
  },
};<|MERGE_RESOLUTION|>--- conflicted
+++ resolved
@@ -22,11 +22,7 @@
 
 const sizes = {
   [`Small size (${LINK_SIZE.SMALL})`]: LINK_SIZE.SMALL,
-<<<<<<< HEAD
-  [`Regular size (${LINK_SIZE.REGULAR})`]: LINK_SIZE.REGULAR,
-=======
   [`Medium size (${LINK_SIZE.MEDIUM})`]: LINK_SIZE.MEDIUM,
->>>>>>> a4faa1fc
   [`Large size (${LINK_SIZE.LARGE})`]: LINK_SIZE.LARGE,
 };
 
@@ -113,11 +109,7 @@
         disabled: boolean('Disabled (disabled)', false),
         href: textNullable('Link href (href)', 'https://example.com/'),
         inline: boolean('Inline (inline)', false),
-<<<<<<< HEAD
-        size: select('Link size (size)', sizes, LINK_SIZE.REGULAR),
-=======
         size: select('Link size (size)', sizes, LINK_SIZE.MEDIUM),
->>>>>>> a4faa1fc
         visited: boolean('Visited (visited)', false),
         onClick: action('click'),
       }),
