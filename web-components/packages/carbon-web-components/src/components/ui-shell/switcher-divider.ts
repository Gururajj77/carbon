--- conflicted
+++ resolved
@@ -9,12 +9,8 @@
 
 import { LitElement } from 'lit';
 import { prefix } from '../../globals/settings';
-<<<<<<< HEAD
 import styles from './header.scss?lit';
-=======
-import styles from './header.scss';
 import { carbonElement as customElement } from '../../globals/decorators/carbon-element';
->>>>>>> a250a144
 
 /**
  * A divider in switcher.
