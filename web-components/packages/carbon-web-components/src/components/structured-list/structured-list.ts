--- conflicted
+++ resolved
@@ -7,16 +7,10 @@
  * LICENSE file in the root directory of this source tree.
  */
 
-<<<<<<< HEAD
 import { classMap } from 'lit/directives/class-map.js';
 import { LitElement, html } from 'lit';
-import { property, customElement } from 'lit/decorators.js';
+import { property } from 'lit/decorators.js';
 import { prefix } from '../../globals/settings';
-=======
-import settings from 'carbon-components/es/globals/js/settings';
-import { classMap } from 'lit-html/directives/class-map';
-import { html, property, LitElement } from 'lit-element';
->>>>>>> 3f4c438f
 import { forEach } from '../../globals/internal/collection-helpers';
 import FocusMixin from '../../globals/mixins/focus';
 import CDSStructuredListRow from './structured-list-row';
