--- conflicted
+++ resolved
@@ -7,15 +7,9 @@
  * LICENSE file in the root directory of this source tree.
  */
 
-<<<<<<< HEAD
 import { LitElement, html } from 'lit';
-import { property, customElement, query } from 'lit/decorators.js';
+import { property, query } from 'lit/decorators.js';
 import { ifDefined } from 'lit/directives/if-defined.js';
-=======
-import settings from 'carbon-components/es/globals/js/settings';
-import { ifDefined } from 'lit-html/directives/if-defined';
-import { html, property, query, LitElement } from 'lit-element';
->>>>>>> 3f4c438f
 import CheckmarkFilled16 from '@carbon/icons/lib/checkmark--filled/16';
 import { prefix } from '../../globals/settings';
 import HostListener from '../../globals/decorators/host-listener';
