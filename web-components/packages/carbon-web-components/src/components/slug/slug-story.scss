--- conflicted
+++ resolved
@@ -1,7 +1,7 @@
 /**
  * @license
  *
- * Copyright IBM Corp. 2019, 2023
+ * Copyright IBM Corp. 2019, 2024
  *
  * This source code is licensed under the Apache-2.0 license found in the
  * LICENSE file in the root directory of this source tree.
@@ -109,17 +109,9 @@
 
 #{$prefix}-radio-button-group:not(:first-of-type),
 #{$prefix}-checkbox-group:not(:first-of-type) {
-<<<<<<< HEAD
   margin-block-start: $spacing-07;
 }
 
 .slug-tag-container {
   margin-block-end: $spacing-10;
-=======
-  margin-top: $spacing-07;
-}
-
-.slug-tag-container {
-  margin-bottom: $spacing-10;
->>>>>>> 7371fec0
 }