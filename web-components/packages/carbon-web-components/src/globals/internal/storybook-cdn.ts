--- conflicted
+++ resolved
@@ -41,30 +41,6 @@
  > NOTE: Only one version of artifacts should be used. Mixing versions will cause rendering issues.
 
  \`\`\`html
-<<<<<<< HEAD
-// SPECIFIC VERSION (available starting v1.6.0)
-${_renderScript(components, `version/v${packageJson.version}`)}
-
-// LATEST tag
-${_renderScript(components, 'tag/v2/latest')}
-\`\`\`
-
-> NOTE: The latest tag is a moving version. While beneficial to
-> always stay on the most recent version, it is recommended to choose a specific
-> version and properly test your application when upgrading to a newer version.
-
-
-#### Right-to-left (RTL) versions
-
-\`\`\`html
-// SPECIFIC VERSION (available starting v1.6.0)
-${_renderScript(components, `version/v${packageJson.version}`, true)}
-
-// LATEST tag
-${_renderScript(components, 'tag/v2/latest', true)}
-\`\`\`
-  `;
-=======
  // SPECIFIC VERSION (available starting v2.0.0)
  ${_renderScript(components, `version/v${packageJson.version}`)}
  \`\`\`
@@ -76,7 +52,6 @@
  ${_renderScript(components, `version/v${packageJson.version}`)}
  \`\`\`
    `;
->>>>>>> 5640f3eb
 };
 
 /**
