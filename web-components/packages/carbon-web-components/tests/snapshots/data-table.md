# `data-table`

## `cds-table-batch-action`

##   `Misc attributes`

####     `should render with minimum attributes`

```
<div class="cds--batch-summary">
  <p class="cds--batch-summary__para">
    0 item selected
  </p>
</div>
<div class="cds--action-list">
  <slot>
  </slot>
  <button class="cds--batch-summary__cancel cds--btn cds--btn--primary">
    <slot name="cancel-button-content">
      Cancel
    </slot>
  </button>
</div>

```

####     `should render with various attributes`

```
<div class="cds--batch-summary">
  <p class="cds--batch-summary__para">
    3 items selected
  </p>
</div>
<div class="cds--action-list">
  <slot>
  </slot>
  <button class="cds--batch-summary__cancel cds--btn cds--btn--primary">
    <slot name="cancel-button-content">
      Cancel
    </slot>
  </button>
</div>

```

####     `should render non-plural selected rows count`

```
<div class="cds--batch-summary">
  <p class="cds--batch-summary__para">
    1 item selected
  </p>
</div>
<div class="cds--action-list">
  <slot>
  </slot>
  <button class="cds--batch-summary__cancel cds--btn cds--btn--primary">
    <slot name="cancel-button-content">
      Cancel
    </slot>
  </button>
</div>

```

## `cds-table-header-cell`

##   `Misc attributes`

####     `should render with minimum attributes`

```
<slot>
</slot>

```

####     `should render with various attributes`

```
<button
  class="cds--table-sort"
  part="sort-button"
  title="
      Name
    "
>
  <span
    class="cds--table-header-label"
    part="label-text"
  >
    <slot>
    </slot>
  </span>
</button>

```

## `cds-table-row`

##   `Misc attributes`

####     `should render with minimum attributes`

```
<slot>
</slot>

```

####     `should render with various attributes`

```
<<<<<<< HEAD
<div class="cds--table-column-checkbox">
  <cds-checkbox
    checked=""
    data-table=""
=======
<div
  class="cds--table-column-checkbox"
  part="selection-container"
>
  <input
    class="cds--checkbox"
    disabled=""
    id="selection"
    name="selection-name-foo"
    part="selection"
    type="checkbox"
    value="selection-value-foo"
  >
  <label
    aria-label="selection-label-foo"
    class="cds--checkbox-label"
    for="selection"
  >
  </label>
</div>
<slot>
</slot>

```

## `cds-table-expand-row`

##   `Misc attributes`

####     `should render with minimum attributes`

```
<div class="cds--table-expand">
  <button class="cds--table-expand__button">
  </button>
</div>
<slot>
</slot>

```

####     `should render with various attributes`

```
<div class="cds--table-expand">
  <button class="cds--table-expand__button">
  </button>
</div>
<div
  class="cds--table-column-checkbox"
  part="selection-container"
>
  <input
    class="cds--checkbox"
>>>>>>> a4faa1fc
    disabled=""
    hide-label=""
    label-text="selection-label-foo"
    name="selection-name-foo"
    value="selection-value-foo"
  >
<<<<<<< HEAD
  </cds-checkbox>
=======
  <label
    aria-label="selection-label-foo"
    class="cds--checkbox-label"
    for="selection"
  >
  </label>
>>>>>>> a4faa1fc
</div>
<slot>
</slot>

```

## `cds-table-toolbar-search`

##   `Misc attributes`

####     `should render with minimum attributes`

```
<div
<<<<<<< HEAD
  class="cds--search cds--search--lg"
=======
  class="cds--search cds--search--sm"
>>>>>>> a4faa1fc
  tabindex="0"
>
  <div class="cds--search-magnifier">
    <slot name="icon">
    </slot>
  </div>
  <label
    class="cds--label"
    for="input"
    part="label-text"
  >
    <slot>
    </slot>
  </label>
  <input
    autocomplete="off"
    class="cds--search-input"
    id="input"
    part="input"
    placeholder="Search"
    role="search"
  >
  <button
    aria-label=""
    class="cds--search-close cds--search-close--hidden"
    part="close-button"
    type="button"
  >
  </button>
</div>

```

####     `should render with various attributes`

```
<div
  class="cds--search cds--search--xl"
  tabindex="-1"
>
  <div class="cds--search-magnifier">
    <slot name="icon">
    </slot>
  </div>
  <label
    class="cds--label"
    for="input"
    part="label-text"
  >
    <slot>
    </slot>
  </label>
  <input
    autocomplete="off"
    class="cds--search-input"
    id="input"
    part="input"
    placeholder="Search"
    role="search"
  >
  <button
    aria-label=""
    class="cds--search-close cds--search-close--hidden"
    part="close-button"
    type="button"
  >
  </button>
</div>

```

<<<<<<< HEAD
## `cds-table-expand-row`
=======
##   `Misc attributes`
>>>>>>> a4faa1fc

##   `Misc attributes`

####     `should render with minimum attributes`

```
<div class="cds--table-expand">
  <button class="cds--table-expand__button">
  </button>
</div>
<slot>
</slot>
```

####     `should render with various attributes`

```
<div class="cds--table-expand">
  <button class="cds--table-expand__button">
  </button>
</div>
<div
  class="cds--table-column-checkbox"
  part="selection-container"
>
  <input
    class="cds--checkbox"
    disabled=""
    id="selection"
    name="selection-name-foo"
    part="selection"
    type="checkbox"
    value="selection-value-foo"
  >
  <label
    aria-label="selection-label-foo"
    class="cds--checkbox-label"
    for="selection"
  >
  </label>
=======
<div class="cds--table-column-checkbox">
  <cds-checkbox
    checked=""
    data-table=""
    disabled=""
    hide-label=""
    label-text="selection-label-foo"
    name="selection-name-foo"
    value="selection-value-foo"
  >
  </cds-checkbox>
>>>>>>> 6575f00934 (fix(web-components): updated web-components tests)
</div>
<slot>
</slot>
```
<|MERGE_RESOLUTION|>--- conflicted
+++ resolved
@@ -112,219 +112,6 @@
 ####     `should render with various attributes`
 
 ```
-<<<<<<< HEAD
-<div class="cds--table-column-checkbox">
-  <cds-checkbox
-    checked=""
-    data-table=""
-=======
-<div
-  class="cds--table-column-checkbox"
-  part="selection-container"
->
-  <input
-    class="cds--checkbox"
-    disabled=""
-    id="selection"
-    name="selection-name-foo"
-    part="selection"
-    type="checkbox"
-    value="selection-value-foo"
-  >
-  <label
-    aria-label="selection-label-foo"
-    class="cds--checkbox-label"
-    for="selection"
-  >
-  </label>
-</div>
-<slot>
-</slot>
-
-```
-
-## `cds-table-expand-row`
-
-##   `Misc attributes`
-
-####     `should render with minimum attributes`
-
-```
-<div class="cds--table-expand">
-  <button class="cds--table-expand__button">
-  </button>
-</div>
-<slot>
-</slot>
-
-```
-
-####     `should render with various attributes`
-
-```
-<div class="cds--table-expand">
-  <button class="cds--table-expand__button">
-  </button>
-</div>
-<div
-  class="cds--table-column-checkbox"
-  part="selection-container"
->
-  <input
-    class="cds--checkbox"
->>>>>>> a4faa1fc
-    disabled=""
-    hide-label=""
-    label-text="selection-label-foo"
-    name="selection-name-foo"
-    value="selection-value-foo"
-  >
-<<<<<<< HEAD
-  </cds-checkbox>
-=======
-  <label
-    aria-label="selection-label-foo"
-    class="cds--checkbox-label"
-    for="selection"
-  >
-  </label>
->>>>>>> a4faa1fc
-</div>
-<slot>
-</slot>
-
-```
-
-## `cds-table-toolbar-search`
-
-##   `Misc attributes`
-
-####     `should render with minimum attributes`
-
-```
-<div
-<<<<<<< HEAD
-  class="cds--search cds--search--lg"
-=======
-  class="cds--search cds--search--sm"
->>>>>>> a4faa1fc
-  tabindex="0"
->
-  <div class="cds--search-magnifier">
-    <slot name="icon">
-    </slot>
-  </div>
-  <label
-    class="cds--label"
-    for="input"
-    part="label-text"
-  >
-    <slot>
-    </slot>
-  </label>
-  <input
-    autocomplete="off"
-    class="cds--search-input"
-    id="input"
-    part="input"
-    placeholder="Search"
-    role="search"
-  >
-  <button
-    aria-label=""
-    class="cds--search-close cds--search-close--hidden"
-    part="close-button"
-    type="button"
-  >
-  </button>
-</div>
-
-```
-
-####     `should render with various attributes`
-
-```
-<div
-  class="cds--search cds--search--xl"
-  tabindex="-1"
->
-  <div class="cds--search-magnifier">
-    <slot name="icon">
-    </slot>
-  </div>
-  <label
-    class="cds--label"
-    for="input"
-    part="label-text"
-  >
-    <slot>
-    </slot>
-  </label>
-  <input
-    autocomplete="off"
-    class="cds--search-input"
-    id="input"
-    part="input"
-    placeholder="Search"
-    role="search"
-  >
-  <button
-    aria-label=""
-    class="cds--search-close cds--search-close--hidden"
-    part="close-button"
-    type="button"
-  >
-  </button>
-</div>
-
-```
-
-<<<<<<< HEAD
-## `cds-table-expand-row`
-=======
-##   `Misc attributes`
->>>>>>> a4faa1fc
-
-##   `Misc attributes`
-
-####     `should render with minimum attributes`
-
-```
-<div class="cds--table-expand">
-  <button class="cds--table-expand__button">
-  </button>
-</div>
-<slot>
-</slot>
-```
-
-####     `should render with various attributes`
-
-```
-<div class="cds--table-expand">
-  <button class="cds--table-expand__button">
-  </button>
-</div>
-<div
-  class="cds--table-column-checkbox"
-  part="selection-container"
->
-  <input
-    class="cds--checkbox"
-    disabled=""
-    id="selection"
-    name="selection-name-foo"
-    part="selection"
-    type="checkbox"
-    value="selection-value-foo"
-  >
-  <label
-    aria-label="selection-label-foo"
-    class="cds--checkbox-label"
-    for="selection"
-  >
-  </label>
-=======
 <div class="cds--table-column-checkbox">
   <cds-checkbox
     checked=""
@@ -336,8 +123,136 @@
     value="selection-value-foo"
   >
   </cds-checkbox>
->>>>>>> 6575f00934 (fix(web-components): updated web-components tests)
-</div>
-<slot>
-</slot>
-```
+</div>
+<slot>
+</slot>
+
+```
+
+## `cds-table-toolbar-search`
+
+##   `Misc attributes`
+
+####     `should render with minimum attributes`
+
+```
+<div
+  class="cds--search cds--search--lg"
+  tabindex="0"
+>
+  <div class="cds--search-magnifier">
+    <slot name="icon">
+    </slot>
+  </div>
+  <label
+    class="cds--label"
+    for="input"
+    part="label-text"
+  >
+    <slot>
+    </slot>
+  </label>
+  <input
+    autocomplete="off"
+    class="cds--search-input"
+    id="input"
+    part="input"
+    placeholder="Search"
+    role="search"
+  >
+  <button
+    aria-label=""
+    class="cds--search-close cds--search-close--hidden"
+    part="close-button"
+    type="button"
+  >
+  </button>
+</div>
+
+```
+
+####     `should render with various attributes`
+
+```
+<div
+  class="cds--search cds--search--xl"
+  tabindex="-1"
+>
+  <div class="cds--search-magnifier">
+    <slot name="icon">
+    </slot>
+  </div>
+  <label
+    class="cds--label"
+    for="input"
+    part="label-text"
+  >
+    <slot>
+    </slot>
+  </label>
+  <input
+    autocomplete="off"
+    class="cds--search-input"
+    id="input"
+    part="input"
+    placeholder="Search"
+    role="search"
+  >
+  <button
+    aria-label=""
+    class="cds--search-close cds--search-close--hidden"
+    part="close-button"
+    type="button"
+  >
+  </button>
+</div>
+
+```
+
+## `cds-table-expand-row`
+
+##   `Misc attributes`
+
+####     `should render with minimum attributes`
+
+```
+<div class="cds--table-expand">
+  <button class="cds--table-expand__button">
+  </button>
+</div>
+<slot>
+</slot>
+```
+
+####     `should render with various attributes`
+
+```
+<div class="cds--table-expand">
+  <button class="cds--table-expand__button">
+  </button>
+</div>
+<div
+  class="cds--table-column-checkbox"
+  part="selection-container"
+>
+  <input
+    class="cds--checkbox"
+    disabled=""
+    hide-label=""
+    label-text="selection-label-foo"
+    name="selection-name-foo"
+    value="selection-value-foo"
+  >
+</div>
+<slot>
+</slot>
+  <label
+    aria-label="selection-label-foo"
+    class="cds--checkbox-label"
+    for="selection"
+  >
+  </label>
+</div>
+<slot>
+</slot>
+```
